--- conflicted
+++ resolved
@@ -28,12 +28,8 @@
 import BCDataStream
 import deserialize
 import util
-<<<<<<< HEAD
-import warnings
 import threading
-=======
 import logging
->>>>>>> c4eb0f9c
 
 SCHEMA_VERSION = "Abe29"
 
