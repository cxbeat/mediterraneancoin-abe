--- conflicted
+++ resolved
@@ -1855,11 +1855,8 @@
         "download_name":None,
         "watch_pid":    None,
         "base_url":     None,
-<<<<<<< HEAD
         "no_update":    None,
-=======
         "logging":      None,
->>>>>>> c4eb0f9c
 
         "template":     DEFAULT_TEMPLATE,
         "template_vars": {
